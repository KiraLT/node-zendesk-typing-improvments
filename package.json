--- conflicted
+++ resolved
@@ -59,12 +59,7 @@
     "Heriberto Madrigal <magic-madrigal@noreply.users.github.com>"
   ],
   "dependencies": {
-<<<<<<< HEAD
-    "async": "0.9.x",
-    "flatten": "0.0.x",
-=======
     "async": "3.2.x",
->>>>>>> 6cbbcce3
     "nconf": "0.10.x",
     "querystring": "0.2.x",
     "request": "2.88.x"
