--- conflicted
+++ resolved
@@ -1,17 +1,17 @@
 //tickets.js: Client for the zendesk API.
 
 
-var util        = require('util'),
-    Client      = require('./client').Client;
+var util = require('util'),
+  Client = require('./client').Client;
 
 var Tickets = exports.Tickets = function (options) {
   this.jsonAPINames = ['tickets', 'ticket', 'audits', 'comments'];
   this.sideLoadMap = [
-    { field: 'assignee_id',     name: 'assignee',     dataset: 'users'},
-    { field: 'requester_id',    name: 'requester',    dataset: 'users'},
-    { field: 'submitter_id',    name: 'submitter',    dataset: 'users'},
-    { field: 'organization_id', name: 'organization', dataset: 'organizations'},
-    { field: 'id',              name: 'sharing_agreements',    dataset: 'sharing_agreements'},
+    { field: 'assignee_id', name: 'assignee', dataset: 'users' },
+    { field: 'requester_id', name: 'requester', dataset: 'users' },
+    { field: 'submitter_id', name: 'submitter', dataset: 'users' },
+    { field: 'organization_id', name: 'organization', dataset: 'organizations' },
+    { field: 'id', name: 'sharing_agreements', dataset: 'sharing_agreements' },
   ];
   Client.call(this, options);
 };
@@ -42,11 +42,7 @@
 };
 
 Tickets.prototype.listWithFilter = function (type, value, cb) {
-<<<<<<< HEAD
-  return this.requestAll('GET', ['tickets', {type: value}], cb);
-=======
-  this.requestAll('GET', ['tickets', {[type]: value}], cb);
->>>>>>> cd1fcd5d
+  return this.requestAll('GET', ['tickets', { [type]: value }], cb);
 };
 
 Tickets.prototype.listRecent = function (cb) {
@@ -54,15 +50,15 @@
 };
 
 Tickets.prototype.listCollaborators = function (ticketID, cb) {
-  return this.requestAll('GET', ['tickets', ticketID, 'collaborators'],  cb);//all?
+  return this.requestAll('GET', ['tickets', ticketID, 'collaborators'], cb);//all?
 };
 
 Tickets.prototype.listIncidents = function (ticketID, cb) {
-  return this.requestAll('GET', ['tickets', ticketID, 'incidents'],  cb);//all
+  return this.requestAll('GET', ['tickets', ticketID, 'incidents'], cb);//all
 };
 
 Tickets.prototype.listMetrics = function (ticketID, cb) {
-  return this.request('GET', ['tickets', ticketID, 'metrics'],  cb);//all
+  return this.request('GET', ['tickets', ticketID, 'metrics'], cb); //all
 };
 
 // ====================================== Viewing Tickets
@@ -76,29 +72,29 @@
 
 // ====================================== Creating Tickets
 Tickets.prototype.create = function (ticket, cb) {
-  return this.request('POST', ['tickets'], ticket,  cb);
+  return this.request('POST', ['tickets'], ticket, cb);
 };
 
 Tickets.prototype.createMany = function (tickets, cb) {
-  return this.request('POST', ['tickets', 'create_many'], tickets,  cb);
+  return this.request('POST', ['tickets', 'create_many'], tickets, cb);
 };
 
 // ====================================== Updating Tickets
 Tickets.prototype.update = function (ticketID, ticket, cb) {
-  return this.request('PUT', ['tickets', ticketID], ticket,  cb);
+  return this.request('PUT', ['tickets', ticketID], ticket, cb);
 };
 
 Tickets.prototype.updateMany = function (ticket_ids, ticket, cb) {
-  return this.request('PUT', ['tickets', 'update_many', '?ids=' + ticket_ids.toString()], ticket,  cb);
+  return this.request('PUT', ['tickets', 'update_many', '?ids=' + ticket_ids.toString()], ticket, cb);
 };
 
 // ====================================== Deleting Tickets
 Tickets.prototype.delete = function (ticketID, cb) {
-  return this.request('DELETE', ['tickets', ticketID],  cb);
+  return this.request('DELETE', ['tickets', ticketID], cb);
 };
 
 Tickets.prototype.deleteMany = function (ticket_ids, cb) {
-  return this.request('DELETE', ['tickets', 'destroy_many', '?ids=' + ticket_ids.toString()],  cb);
+  return this.request('DELETE', ['tickets', 'destroy_many', '?ids=' + ticket_ids.toString()], cb);
 };
 
 // ====================================== Merging tickets
@@ -109,68 +105,49 @@
 // ######################################################## Ticket export (max 1000 tickets per request in 5 min intrvals)
 // ====================================== Ticket Export
 Tickets.prototype.export = function (startTime, cb) {
-  return this.request('GET', ['exports', 'tickets', {start_time: startTime}],  cb);
+  return this.request('GET', ['exports', 'tickets', { start_time: startTime }], cb);
 };
 
 // ====================================== Ticket Export Sample (max 50 tickets per request)
-<<<<<<< HEAD
-Tickets.prototype.exportSample = function (startTime, options) {
-  return this.request('GET', ['exports', 'tickets', 'sample', {start_time: startTime}],  cb);
-=======
 Tickets.prototype.exportSample = function (startTime, cb) {
-  this.request('GET', ['exports', 'tickets', 'sample', {start_time: startTime}],  cb);
->>>>>>> cd1fcd5d
+  return this.request('GET', ['exports', 'tickets', 'sample', { start_time: startTime }], cb);
 };
 
 //  ====================================== New Incremental Ticket Export
 Tickets.prototype.incremental = function (startTime, cb) {
-<<<<<<< HEAD
-  return this.request('GET', ['incremental', 'tickets', {start_time: startTime}],  cb);
-=======
-  this.requestAll('GET', ['incremental', 'tickets', {start_time: startTime}],  cb);
->>>>>>> cd1fcd5d
+  return this.requestAll('GET', ['incremental', 'tickets', { start_time: startTime }], cb);
 };
 
 //  ====================================== New Incremental Ticket Export with include
 Tickets.prototype.incrementalInclude = function (startTime, include, cb) {
-<<<<<<< HEAD
-  return this.request('GET', ['incremental', 'tickets', {start_time: startTime, include: include}],  cb);
-=======
-  this.requestAll('GET', ['incremental', 'tickets', {start_time: startTime, include: include}],  cb);
->>>>>>> cd1fcd5d
+  return this.requestAll('GET', ['incremental', 'tickets', { start_time: startTime, include: include }], cb);
 };
 
 //  ====================================== New Incremental Ticket Export Sample
 Tickets.prototype.incrementalSample = function (startTime, cb) {
-  return this.request('GET', ['incremental', 'tickets', 'sample', {start_time: startTime}],  cb);
+  return this.request('GET', ['incremental', 'tickets', 'sample', { start_time: startTime }], cb);
 };
 
 // ====================================== Listing Ticket Comments
 Tickets.prototype.getComments = function (ticketID, cb) {
-	return this.requestAll('GET', ['tickets', ticketID, 'comments'],  cb);
+  return this.requestAll('GET', ['tickets', ticketID, 'comments'], cb);
 };
 
 // ######################################################## Ticket Audits
 
 // ====================================== Listing Audits
 Tickets.prototype.exportAudit = function (ticketID, cb) {
-  return this.requestAll('GET', ['tickets', ticketID, 'audits'],  cb);
+  return this.requestAll('GET', ['tickets', ticketID, 'audits'], cb);
 };
 
 // ######################################################## Ticket Tags
 
 // ====================================== Add Tags to Ticket
 Tickets.prototype.addTags = function (ticketID, tags, cb) {
-<<<<<<< HEAD
   return this.requestAll('PUT', ['tickets', ticketID, 'tags'], tags, cb);
-=======
-  this.requestAll('PUT', ['tickets', ticketID, 'tags'], tags, cb);
 };
-
-
 
 // ====================================== Replace Tags to Ticket
 Tickets.prototype.updateTags = function (ticketID, tags, cb) {
-  this.requestAll('POST', ['tickets', ticketID, 'tags'], tags, cb);
->>>>>>> cd1fcd5d
+  return this.requestAll('POST', ['tickets', ticketID, 'tags'], tags, cb);
 };