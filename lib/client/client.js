// client.js - main client file that does most of the processing
'use strict';

var fs           = require('fs'),
    constants    = require('crypto').constants,
    request      = require('request'),
    util         = require('util'),
    EventEmitter = require('events').EventEmitter,
    Client       = require('./client').Client,
    qs           = require('querystring'),
    async        = require('async'),
    path         = require('path'),
    flatten      = require('flatten'),
    throttler    = require('./throttle'),
    pjson        = require('./../../package.json'),
    failCodes = {
      400: 'Bad Request',
      401: 'Not Authorized',
      403: 'Forbidden',
      404: 'Item not found',
      405: 'Method not Allowed',
      409: 'Conflict',
      422: 'Unprocessable Entity',   // zendesk sends this one back when you re-use an organization name
      429: 'Too Many Requests',
      500: 'Internal Server Error',
      503: 'Service Unavailable'
    };


Client = exports.Client = function (options) {
  this.options = options;
  this.sideLoad = [];
  this.userAgent = 'node-zendesk/' + pjson.version + ' (node/' + process.versions.node + ')';
  // Each client has its own cookies to isolate authentication between clients
  this._request = request.defaults({
    jar:      this.options.get('no-cookies') ? false : request.jar(),
    encoding: this.options.get('encoding') || null,
    timeout:  this.options.get('timeout')  || 240000,
    proxy:    this.options.get('proxy')    || null,
    secureOptions: constants.SSL_OP_NO_TLSv1 | constants.SSL_OP_NO_TLSv1_1,
    forever: true,
    pool: {maxSockets: 100}
  });

  if (!this.jsonAPINames) {
    this.jsonAPINames = [];
  }

  if ('function' !== typeof this.options.get) {
    this.options.get = function (key) {
      return this[key];
    };
  }

};

util.inherits(Client, EventEmitter);

Client.prototype.request = function (method, uri) {
  var options, url, self = this, res, args = Array.prototype.slice.call(arguments),
      callback = args.pop(),
      body     = 'object' === typeof args[args.length - 1] && !Array.isArray(args[args.length - 1]) && args.pop(),
      auth     = this.options.get('password') ? ':' + this.options.get('password') : '/token:' + this.options.get('token'),
      encoded  = new Buffer(this.options.get('username') + auth).toString('base64'),
      proxy    = this.options.get('proxy'),
      useOAuth = this.options.get('oauth'),
      token    = this.options.get('token'),
      asUser   = this.options.get('asUser');

  url = assembleUrl(self, uri);

  if (options) { // is this ever used?
    self.options.headers = options;
  } else {
    self.options.headers = {
      'Content-Type': 'application/json',
      'Accept':       'application/json',
      'User-Agent':   self.userAgent,
      'Content-Length': body.length
    };
  }

  if(asUser){
    self.options.headers['X-On-Behalf-Of'] = asUser;
  }

  if (useOAuth) {// token is an oauth token obtained from OAuth2
    self.options.headers.Authorization = 'Bearer ' + token;
  } else {// token is an API token obtained from the Zendesk Settings UI
    self.options.headers.Authorization = 'Basic ' + encoded;
  }

  self.options.uri = url;
  self.options.method = method || 'GET';

  if ('GET' === method) {
    self.options.body = undefined;
  } else if (body) {
    self.options.body = JSON.stringify(body);
  } else if ('GET' !== method && 'application/json' === self.options.headers['Content-Type']) {
    self.options.body = '{}';
  }

  if (proxy) {
    self.options.proxy = proxy;
  }

  self.emit('debug::request', self.options);

  return this._request(self.options, function (err, response, result) {
    requestCallback(self, err, response, result, callback);
  });
};

Client.prototype.requestAll = function (method, uri) {
  var args         = Array.prototype.slice.call(arguments),
      callbackOpt  = args.pop(),
      nextPage     = 'Not Null!',
      bodyList     = [],
      statusList   = [],
      responseList = [],
      resultList   = [],
      self         = this,
      throttle     = this.options.get('throttle'),
      __request = Client.prototype.request;

  var errorCb, nextCb, completeCb;
  if ( typeof callbackOpt === 'function' ) {
    errorCb = callbackOpt;
    nextCb = function () {};
    completeCb = function (statusList, bodyList, responseList, resultList) {
      callbackOpt(null, statusList, bodyList, responseList, resultList)
    };
  } else {
    errorCb = callbackOpt.error;
    nextCb = callbackOpt.next;
    completeCb = callbackOpt.complete;
  }

  if ( throttle ) {
     __request = throttler( this, Client.prototype.request, throttle );
  }

  function processPage(status, body, response, result) {
    if(completeCb) { // only accumulate pages if a completeCb is provided
      statusList.push(status);
      bodyList.push(body);
      responseList.push(response);
      resultList.push(result);
    }
    nextPage = result ? result.next_page : null;
    nextCb(status, body, response, result, nextPage);    
  }

  return __request.apply(this, args.concat(function (error, status, body, response, result) {
    if (error) {
      return errorCb(error);
    }
    processPage(status, body, response, result);
    async.whilst(
      function () {
        if (nextPage !== null) {
          return nextPage;
        } else {
          nextPage = '';
          return nextPage;
        }
      },
      function (cb) {
        __request.apply(self, ['GET', nextPage, function (error, status, body, response, result) {
          if (error) {
            return cb(error);
          }
          processPage(status, body, response, result);          
          cb(null);
        }]);
      },
      function (err) {
        if (err) {
          return errorCb(err);
        } else if(completeCb) {
          return completeCb(statusList, flatten(bodyList), responseList, resultList);
        }
      }
      );
  }));
};

Client.prototype.requestUpload = function (uri, file, callback) {
  var self     = this,
      out,
      auth     = this.options.get('password') ? ':' + this.options.get('password') : '/token:' + this.options.get('token'),
      encoded  = new Buffer(this.options.get('username') + auth).toString('base64'),
      useOAuth = this.options.get('oauth'),
      token    = this.options.get('token'),
      uploadOptions = self.options,
      binary = uri[1] ? uri[1].binary : false;

  self.options.uri = assembleUrl(self, uri);
  self.options.method = 'POST';

  self.options.headers = {'Content-Type': 'application/binary'};

  if (useOAuth) {
    self.options.headers.Authorization = 'Bearer ' + token;
  } else {
    self.options.headers.Authorization = 'Basic ' + encoded;
  }
<<<<<<< HEAD
  self.emit('debug::request', self.options);
  // assumes a binary file is passed in instead of a path
  if(binary){
    self.options.body = file;
    return this._request(self.options, function (err, response, result) {
      requestCallback(self, err, response, result, callback);
    });
  }
  else{
    let out = this._request(self.options, function (err, response, result) {
      requestCallback(self, err, response, result, callback);
    });
    fs.createReadStream(file).pipe(out); // pipe the file!
  }
=======

  out = this._request(self.options, function (err, response, result) {
    requestCallback(self, err, response, result, callback);
  });

  if ( typeof file.pipe === 'function') {
    file.pipe(out);
  } else {
    fs.createReadStream(file).pipe(out); // pipe the file!
  }

>>>>>>> cf979cfb
};

Client.prototype.setSideLoad = function(arr){
  var self = this;
  self.sideLoad = arr;
}

function checkRequestResponse(self, response, result, callback) {
  var statusCode, error, retryAfter, res;

  if (!result) { // should this really be an error?
    error = new Error('Zendesk returned an empty result');
    error.statusCode = 204;
    return callback(error);
  }
  try {
    statusCode = response.statusCode;
    res = JSON.parse(result);
  }
  catch (ex) {
     // Emit Errors
    self.emit('debug::error', {exception: ex, code: statusCode, request: self.options, result: result});
  }

  self.emit('debug::response', {statusCode: statusCode, result: result});

  retryAfter = response.headers['retry-after'];
  if (retryAfter) {
    error = new Error('Zendesk rate limits 200 requests per minute');
    error.statusCode = 429;
    error.result = result;
    error.retryAfter = retryAfter;
    return callback(error);
  }

  if (failCodes[statusCode]) {
    error = new Error('Zendesk Error (' + statusCode + '): ' + failCodes[statusCode]);
    error.statusCode = statusCode;
    error.result = result;
    error.retryAfter = null;
    return callback(error);
  }

  return callback(null, res);
}

function requestCallback(self, err, response, result, callback) {
  if (err) {
    return callback(err);
  }

  checkRequestResponse(self, response, result, function(err, res) {
    if (err) {
      return callback(err);
    }
    var body = null;
    if (res) {
      if (self.jsonAPINames){
        for (var i = 0; i < self.jsonAPINames.length; i++){
          if (res.hasOwnProperty(self.jsonAPINames[i].toString())){
            body = res[self.jsonAPINames[i].toString()];
            break;
          }
        }
      }

      if (!body) {
        body = res;
      }
      if (self.hasOwnProperty('sideLoadMap')){
        body = populateFields(body, res, self.sideLoadMap);
      }
    } else {
      body = '';
    }

    return callback(null, response.statusCode, body, response, res);
  });

}

function populateFields(data, response, map){
  if (Array.isArray(data)){
    for (var i = 0; i < data.length; i++){
      var record = data[i];
      populateRecord(record);
    }
  } else {
    populateRecord(data);
  }
  return data;

  function populateRecord(record){
    for (var i = 0; i < map.length; i++){
      var field   = map[i].field;
      var name    = map[i].name;
      var dataset = map[i].dataset;


      if (record.hasOwnProperty(field) && response.hasOwnProperty(dataset)){
        //If specifying all, then put everything in response[dataset] to record[name]
        if ( map[i].hasOwnProperty('all') && map[i].all === true ){
          record[name] = response[dataset];
        } else {
          var key = 'id';
          if (map[i].hasOwnProperty('dataKey')){
            key = map[i].dataKey;
          }
          if (map[i].hasOwnProperty('array') && map[i].array){
            record[name] = findAllRecordsById(response[dataset], key, record[field]);
          } else {
            record[name] = findOneRecordById(response[dataset], key, record[field]);
          }
        }
      }
    }
    return record;
  }
}

function findAllRecordsById(data, key, id){
  var arr = [];
  for (var i = 0; i < data.length; i++){
    if (data[i][key] === id){
      arr.push(data[i]);
    }
  }
  return arr;
}

function findOneRecordById(data, key, id){
  for (var i = 0; i < data.length; i++){
    if (data[i][key] === id){
      return data[i];
    }
  }
  return null;
}

function assembleUrl(self, uri) {
  var lastElement,
      params = '';

  if ('object' === typeof uri && Array.isArray(uri)) {
    lastElement = uri.pop();
    if (lastElement) {
      // we have received an object ex. {"sort_by":"id","sort_order":"desc"}
      if ('object' === typeof lastElement) {
        if (self.sideLoad.length){
          lastElement.include = self.sideLoad.join(',');
        }
        params = '?' + qs.stringify(lastElement);
      }
      // we have received a query string ex. '?sort_by=id&sort_order=desc'
      else if (0 === lastElement.toString().indexOf('?')) {
        if (self.sideLoad.length){
          lastElement += '&include='+ self.sideLoad.join(',');
        }
        params = lastElement;
      }
      else {
        if (self.sideLoad.length){
          params = '?include=' + self.sideLoad.join(',');
        }
        uri.push(lastElement);
      }
    }
    return self.options.get('remoteUri') + '/' + uri.join('/') + '.json' + params;
  }
  else if ('string' === typeof uri && uri.indexOf(self.options.get('remoteUri')) === -1) {
    return self.options.get('remoteUri') + uri;
  }
  else {
    return uri;
  }
}<|MERGE_RESOLUTION|>--- conflicted
+++ resolved
@@ -206,7 +206,7 @@
   } else {
     self.options.headers.Authorization = 'Basic ' + encoded;
   }
-<<<<<<< HEAD
+
   self.emit('debug::request', self.options);
   // assumes a binary file is passed in instead of a path
   if(binary){
@@ -214,26 +214,12 @@
     return this._request(self.options, function (err, response, result) {
       requestCallback(self, err, response, result, callback);
     });
-  }
-  else{
-    let out = this._request(self.options, function (err, response, result) {
+  } else {
+    out = this._request(self.options, function (err, response, result) {
       requestCallback(self, err, response, result, callback);
     });
     fs.createReadStream(file).pipe(out); // pipe the file!
   }
-=======
-
-  out = this._request(self.options, function (err, response, result) {
-    requestCallback(self, err, response, result, callback);
-  });
-
-  if ( typeof file.pipe === 'function') {
-    file.pipe(out);
-  } else {
-    fs.createReadStream(file).pipe(out); // pipe the file!
-  }
-
->>>>>>> cf979cfb
 };
 
 Client.prototype.setSideLoad = function(arr){
