// client.js - main client file that does most of the processing
'use strict';

var fs           = require('fs'),
    constants    = require('crypto').constants,
    request      = require('request'),
    util         = require('util'),
    EventEmitter = require('events').EventEmitter,
    Client       = require('./client').Client,
    qs           = require('querystring'),
    async        = require('async'),
    path         = require('path'),
    flatten      = require('flatten'),
    throttler    = require('./throttle'),
    pjson        = require('./../../package.json'),
    failCodes = {
      400: 'Bad Request',
      401: 'Not Authorized',
      403: 'Forbidden',
      404: 'Item not found',
      405: 'Method not Allowed',
      409: 'Conflict',
      422: 'Unprocessable Entity',   // zendesk sends this one back when you re-use an organization name
      429: 'Too Many Requests',
      500: 'Internal Server Error',
      503: 'Service Unavailable'
    };


Client = exports.Client = function (options) {
  this.options = options;
  this.sideLoad = [];
  this.userAgent = 'node-zendesk/' + pjson.version + ' (node/' + process.versions.node + ')';
  // Each client has its own cookies to isolate authentication between clients
  this._request = request.defaults({
    jar:      this.options.get('no-cookies') ? false : request.jar(),
    encoding: this.options.get('encoding') || null,
    timeout:  this.options.get('timeout')  || 240000,
    proxy:    this.options.get('proxy')    || null,
<<<<<<< HEAD
    secureOptions: constants.SSLv3_method,
=======
    secureOptions: constants.SSL_OP_NO_TLSv1 | constants.SSL_OP_NO_TLSv1_1,
>>>>>>> c310f7b1
    forever: true,
    pool: {maxSockets: 100}
  });

  if (!this.jsonAPINames) {
    this.jsonAPINames = [];
  }

  if ('function' !== typeof this.options.get) {
    this.options.get = function (key) {
      return this[key];
    };
  }

};

util.inherits(Client, EventEmitter);

Client.prototype.request = function (method, uri) {
  var options, url, self = this, res, args = Array.prototype.slice.call(arguments),
      callback = args.pop(),
      body     = 'object' === typeof args[args.length - 1] && !Array.isArray(args[args.length - 1]) && args.pop(),
      auth     = this.options.get('password') ? ':' + this.options.get('password') : '/token:' + this.options.get('token'),
      encoded  = new Buffer(this.options.get('username') + auth).toString('base64'),
      proxy    = this.options.get('proxy'),
      useOAuth = this.options.get('oauth'),
      token    = this.options.get('token'),
      asUser   = this.options.get('asUser');

  url = assembleUrl(self, uri);

  if (options) { // is this ever used?
    self.options.headers = options;
  } else {
    self.options.headers = {
      'Content-Type': 'application/json',
      'Accept':       'application/json',
      'User-Agent':   self.userAgent,
      'Content-Length': body.length
    };
  }

  if(asUser){
    self.options.headers['X-On-Behalf-Of'] = asUser;
  }

  if (useOAuth) {// token is an oauth token obtained from OAuth2
    self.options.headers.Authorization = 'Bearer ' + token;
  } else {// token is an API token obtained from the Zendesk Settings UI
    self.options.headers.Authorization = 'Basic ' + encoded;
  }

  self.options.uri = url;
  self.options.method = method || 'GET';

  if ('GET' === method) {
    self.options.body = undefined;
  } else if (body) {
    self.options.body = JSON.stringify(body);
  } else if ('GET' !== method && 'application/json' === self.options.headers['Content-Type']) {
    self.options.body = '{}';
  }

  if (proxy) {
    self.options.proxy = proxy;
  }

  self.emit('debug::request', self.options);

  return this._request(self.options, function (err, response, result) {
    requestCallback(self, err, response, result, callback);
  });
};

Client.prototype.requestAll = function (method, uri) {
  var args         = Array.prototype.slice.call(arguments),
      callbackOpt  = args.pop(),
      nextPage     = 'Not Null!',
      bodyList     = [],
      statusList   = [],
      responseList = [],
      resultList   = [],
      self         = this,
      throttle     = this.options.get('throttle'),
      __request = Client.prototype.request;

  var errorCb, nextCb, completeCb;
  if ( typeof callbackOpt === 'function' ) {
    errorCb = callbackOpt;
    nextCb = function () {};
    completeCb = function (statusList, bodyList, responseList, resultList) {
      callbackOpt(null, statusList, bodyList, responseList, resultList)
    };
  } else {
    errorCb = callbackOpt.error;
    nextCb = callbackOpt.next;
    completeCb = callbackOpt.complete;
  }

  if ( throttle ) {
     __request = throttler( this, Client.prototype.request, throttle );
  }

  function processPage(status, body, response, result) {
    if(completeCb) { // only accumulate pages if a completeCb is provided
      statusList.push(status);
      bodyList.push(body);
      responseList.push(response);
      resultList.push(result);
    }
    nextPage = result ? result.next_page : null;
    nextCb(status, body, response, result, nextPage);    
  }

  return __request.apply(this, args.concat(function (error, status, body, response, result) {
    if (error) {
      return errorCb(error);
    }
    processPage(status, body, response, result);
    async.whilst(
      function () {
        if (nextPage !== null) {
          return nextPage;
        } else {
          nextPage = '';
          return nextPage;
        }
      },
      function (cb) {
        __request.apply(self, ['GET', nextPage, function (error, status, body, response, result) {
          if (error) {
            return cb(error);
          }
          processPage(status, body, response, result);          
          cb(null);
        }]);
      },
      function (err) {
        if (err) {
          return errorCb(err);
        } else if(completeCb) {
          return completeCb(statusList, flatten(bodyList), responseList, resultList);
        }
      }
      );
  }));
};

Client.prototype.requestUpload = function (uri, file, callback) {
  var self     = this,
      out,
      auth     = this.options.get('password') ? ':' + this.options.get('password') : '/token:' + this.options.get('token'),
      encoded  = new Buffer(this.options.get('username') + auth).toString('base64'),
      useOAuth = this.options.get('oauth'),
      token    = this.options.get('token'),
      uploadOptions = self.options;

  self.options.uri = assembleUrl(self, uri);
  self.options.method = 'POST';

  self.options.headers = {'Content-Type': 'application/binary'};

  if (useOAuth) {
    self.options.headers.Authorization = 'Bearer ' + token;
  } else {
    self.options.headers.Authorization = 'Basic ' + encoded;
  }

  out = this._request(self.options, function (err, response, result) {
    requestCallback(self, err, response, result, callback);
  });

  fs.createReadStream(file).pipe(out); // pipe the file!

};

Client.prototype.setSideLoad = function(arr){
  var self = this;
  self.sideLoad = arr;
}

function checkRequestResponse(self, response, result, callback) {
  var statusCode, error, retryAfter, res;

  if (!result) { // should this really be an error?
    error = new Error('Zendesk returned an empty result');
    error.statusCode = 204;
    return callback(error);
  }
  try {
    statusCode = response.statusCode;
    res = JSON.parse(result);
  }
  catch (ex) {
     // Emit Errors
    self.emit('debug::error', {exception: ex, code: statusCode, request: self.options, result: result});
  }

  self.emit('debug::response', {statusCode: statusCode, result: result});

  retryAfter = response.headers['retry-after'];
  if (retryAfter) {
    error = new Error('Zendesk rate limits 200 requests per minute');
    error.statusCode = 429;
    error.result = result;
    error.retryAfter = retryAfter;
    return callback(error);
  }

  if (failCodes[statusCode]) {
    error = new Error('Zendesk Error (' + statusCode + '): ' + failCodes[statusCode]);
    error.statusCode = statusCode;
    error.result = result;
    error.retryAfter = null;
    return callback(error);
  }

  return callback(null, res);
}

function requestCallback(self, err, response, result, callback) {
  if (err) {
    return callback(err);
  }

  checkRequestResponse(self, response, result, function(err, res) {
    if (err) {
      return callback(err);
    }
    var body = null;
    if (res) {
      if (self.jsonAPINames){
        for (var i = 0; i < self.jsonAPINames.length; i++){
          if (res.hasOwnProperty(self.jsonAPINames[i].toString())){
            body = res[self.jsonAPINames[i].toString()];
            break;
          }
        }
      }

      if (!body) {
        body = res;
      }
      if (self.hasOwnProperty('sideLoadMap')){
        body = populateFields(body, res, self.sideLoadMap);
      }
    } else {
      body = '';
    }

    return callback(null, response.statusCode, body, response, res);
  });

}

function populateFields(data, response, map){
  if (Array.isArray(data)){
    for (var i = 0; i < data.length; i++){
      var record = data[i];
      populateRecord(record);
    }
  } else {
    populateRecord(data);
  }
  return data;

  function populateRecord(record){
    for (var i = 0; i < map.length; i++){
      var field   = map[i].field;
      var name    = map[i].name;
      var dataset = map[i].dataset;


      if (record.hasOwnProperty(field) && response.hasOwnProperty(dataset)){
        //If specifying all, then put everything in response[dataset] to record[name]
        if ( map[i].hasOwnProperty('all') && map[i].all === true ){
          record[name] = response[dataset];
        } else {
          var key = 'id';
          if (map[i].hasOwnProperty('dataKey')){
            key = map[i].dataKey;
          }
          if (map[i].hasOwnProperty('array') && map[i].array){
            record[name] = findAllRecordsById(response[dataset], key, record[field]);
          } else {
            record[name] = findOneRecordById(response[dataset], key, record[field]);
          }
        }
      }
    }
    return record;
  }
}

function findAllRecordsById(data, key, id){
  var arr = [];
  for (var i = 0; i < data.length; i++){
    if (data[i][key] === id){
      arr.push(data[i]);
    }
  }
  return arr;
}

function findOneRecordById(data, key, id){
  for (var i = 0; i < data.length; i++){
    if (data[i][key] === id){
      return data[i];
    }
  }
  return null;
}

function assembleUrl(self, uri) {
  var lastElement,
      params = '';

  if ('object' === typeof uri && Array.isArray(uri)) {
    lastElement = uri.pop();
    if (lastElement) {
      // we have received an object ex. {"sort_by":"id","sort_order":"desc"}
      if ('object' === typeof lastElement) {
        if (self.sideLoad.length){
          lastElement.include = self.sideLoad.join(',');
        }
        params = '?' + qs.stringify(lastElement);
      }
      // we have received a query string ex. '?sort_by=id&sort_order=desc'
      else if (0 === lastElement.toString().indexOf('?')) {
        if (self.sideLoad.length){
          lastElement += '&include='+ self.sideLoad.join(',');
        }
        params = lastElement;
      }
      else {
        if (self.sideLoad.length){
          params = '?include=' + self.sideLoad.join(',');
        }
        uri.push(lastElement);
      }
    }
    return self.options.get('remoteUri') + '/' + uri.join('/') + '.json' + params;
  }
  else if ('string' === typeof uri && uri.indexOf(self.options.get('remoteUri')) === -1) {
    return self.options.get('remoteUri') + uri;
  }
  else {
    return uri;
  }
}<|MERGE_RESOLUTION|>--- conflicted
+++ resolved
@@ -37,11 +37,7 @@
     encoding: this.options.get('encoding') || null,
     timeout:  this.options.get('timeout')  || 240000,
     proxy:    this.options.get('proxy')    || null,
-<<<<<<< HEAD
-    secureOptions: constants.SSLv3_method,
-=======
     secureOptions: constants.SSL_OP_NO_TLSv1 | constants.SSL_OP_NO_TLSv1_1,
->>>>>>> c310f7b1
     forever: true,
     pool: {maxSockets: 100}
   });
