--- conflicted
+++ resolved
@@ -26,7 +26,7 @@
       503: 'Service Unavailable'
     };
 
-<<<<<<< HEAD
+
 // recursive flatten deep
 function flatten(array) {
   var flattend = [];
@@ -39,8 +39,6 @@
   return flattend;
 }
 
-=======
->>>>>>> 3070f9a4
 Client = exports.Client = function (options) {
   this.options = options;
   this.sideLoad = [];
