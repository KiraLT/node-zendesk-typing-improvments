--- conflicted
+++ resolved
@@ -1,11 +1,11 @@
 //TicketEvents.js: Client for the zendesk API.
 
 
-var util        = require('util'),
-    Client      = require('./client').Client;
+var util = require('util'),
+  Client = require('./client').Client;
 
 var TicketEvents = exports.TicketEvents = function (options) {
-  this.jsonAPINames = [ 'ticket_events', 'ticket_event' ];
+  this.jsonAPINames = ['ticket_events', 'ticket_event'];
   Client.call(this, options);
 };
 
@@ -16,22 +16,15 @@
 
 //  ====================================== New Incremental TicketEvents Export with include
 TicketEvents.prototype.incrementalInclude = function (startTime, include, cb) {
-<<<<<<< HEAD
-  return this.request('GET', ['incremental', 'ticket_events', {start_time: startTime, include: include}],  cb);
-=======
-  this.requestAll('GET', ['incremental', 'ticket_events', {start_time: startTime, include: include}],  cb);
->>>>>>> cd1fcd5d
+  return this.requestAll('GET', ['incremental', 'ticket_events', { start_time: startTime, include: include }], cb);
 };
 
 //  ====================================== New Incremental Ticket Export
 TicketEvents.prototype.incremental = function (startTime, cb) {
-<<<<<<< HEAD
-  return this.request('GET', ['incremental', 'ticket_events', {start_time: startTime}],  cb);
-=======
-  this.requestAll('GET', ['incremental', 'ticket_events', {start_time: startTime}],  cb);
->>>>>>> cd1fcd5d
+  return this.requestAll('GET', ['incremental', 'ticket_events', { start_time: startTime }], cb);
 };
+
 //  ====================================== New Incremental Ticket Export Sample
 TicketEvents.prototype.incrementalSample = function (startTime, cb) {
-  return this.request('GET', ['incremental', 'ticket_events', 'sample', {start_time: startTime}],  cb);
+  return this.request('GET', ['incremental', 'ticket_events', 'sample', { start_time: startTime }], cb);
 };