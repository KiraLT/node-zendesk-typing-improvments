//Sections.js: Client for the zendesk API.


<<<<<<< HEAD
var util        = require('util'),
  Client      = require('../client').Client;
=======
var util = require('util'),
  Client = require('../client').Client
//defaultgroups = require('./helpers').defaultgroups;
>>>>>>> cd1fcd5d


var Sections = exports.Sections = function (options) {
  this.jsonAPINames = ['sections', 'section'];

  this.sideLoadMap = [{
    field: 'category_id',
    name: 'category',
    dataset: 'categories'
  }];

  Client.call(this, options);
};

// Inherit from Client base object
util.inherits(Sections, Client);

// ######################################################## Sections
// ====================================== Listing Sections
Sections.prototype.list = function (cb) {
<<<<<<< HEAD
  return this.requestAll('GET', ['sections'], cb);//all
=======
  this.requestAll('GET', ['sections'], cb); //all
>>>>>>> cd1fcd5d
};

// ====================================== Listing Sections In A Category
Sections.prototype.listByCategory = function (categoryID, cb) {
<<<<<<< HEAD
  return this.requestAll('GET', ['categories', categoryID, 'sections'], cb);//all
=======
  this.requestAll('GET', ['categories', categoryID, 'sections'], cb); //all
>>>>>>> cd1fcd5d
};

// ====================================== Listing Sections By Locale
Sections.prototype.listWithLocale = function (locale, cb) {
<<<<<<< HEAD
  return this.requestAll('GET', [locale, 'sections'], cb);//all
=======
  this.requestAll('GET', [locale, 'sections'], cb); //all
>>>>>>> cd1fcd5d
};

// ====================================== Listing Sections By Locale In A Category
Sections.prototype.listByCategoryByLocale = function (locale, categoryID, cb) {
  this.requestAll('GET', [locale, 'categories', categoryID, 'sections'], cb); //all
};

// ====================================== Viewing Sections
Sections.prototype.show = function (sectionID, cb) {
  return this.request('GET', ['sections', sectionID], cb);
};

// ====================================== Viewing Section by locale
<<<<<<< HEAD
Sections.prototype.showWithLocale = function(locale, sectionID, cb) {
  return this.request('GET', [locale, 'sections', sectionID], cb);
=======
Sections.prototype.showWithLocale = function (locale, sectionID, cb) {
  this.request('GET', [locale, 'sections', sectionID], cb);
>>>>>>> cd1fcd5d
};

// ====================================== Creating Sections
Sections.prototype.create = function (categoryId, section, cb) {
  return this.request('POST', ['categories', categoryId, 'sections'], section, cb);
};

// ====================================== Creating Sections With Specified Locale
Sections.prototype.createWithLocale = function (locale, categoryId, section, cb) {
  return this.request('POST', [locale, 'categories', categoryId, 'sections'], section, cb);
}

// ====================================== Updating Sections
Sections.prototype.update = function (sectionID, section, cb) {
  return this.request('PUT', ['sections', sectionID], section, cb);
};

// ====================================== Updating Sections By Locale
Sections.prototype.updateWithLocale = function (locale, sectionID, section, cb) {
  return this.request('PUT', [locale, 'sections', sectionID], section, cb);
};

// ====================================== Updating Sections' Source Locale
Sections.prototype.updateSourceLocale = function (sectionID, sourceLocale, cb) {
<<<<<<< HEAD
  return this.request('PUT', ['sections', sectionID, 'source_locale'],sourceLocale, cb);
=======
  this.request('PUT', ['sections', sectionID, 'source_locale'], sourceLocale, cb);
>>>>>>> cd1fcd5d
}

// ====================================== Deleting Sections
Sections.prototype.delete = function (sectionID, cb) {
<<<<<<< HEAD
  return this.request('DELETE', ['sections', sectionID],  cb);
=======
  this.request('DELETE', ['sections', sectionID], cb);
>>>>>>> cd1fcd5d
};<|MERGE_RESOLUTION|>--- conflicted
+++ resolved
@@ -1,14 +1,8 @@
 //Sections.js: Client for the zendesk API.
 
 
-<<<<<<< HEAD
 var util        = require('util'),
   Client      = require('../client').Client;
-=======
-var util = require('util'),
-  Client = require('../client').Client
-//defaultgroups = require('./helpers').defaultgroups;
->>>>>>> cd1fcd5d
 
 
 var Sections = exports.Sections = function (options) {
@@ -29,34 +23,22 @@
 // ######################################################## Sections
 // ====================================== Listing Sections
 Sections.prototype.list = function (cb) {
-<<<<<<< HEAD
-  return this.requestAll('GET', ['sections'], cb);//all
-=======
-  this.requestAll('GET', ['sections'], cb); //all
->>>>>>> cd1fcd5d
+  return this.requestAll('GET', ['sections'], cb); //all
 };
 
 // ====================================== Listing Sections In A Category
 Sections.prototype.listByCategory = function (categoryID, cb) {
-<<<<<<< HEAD
-  return this.requestAll('GET', ['categories', categoryID, 'sections'], cb);//all
-=======
-  this.requestAll('GET', ['categories', categoryID, 'sections'], cb); //all
->>>>>>> cd1fcd5d
+  return this.requestAll('GET', ['categories', categoryID, 'sections'], cb); //all
 };
 
 // ====================================== Listing Sections By Locale
 Sections.prototype.listWithLocale = function (locale, cb) {
-<<<<<<< HEAD
-  return this.requestAll('GET', [locale, 'sections'], cb);//all
-=======
-  this.requestAll('GET', [locale, 'sections'], cb); //all
->>>>>>> cd1fcd5d
+  return this.requestAll('GET', [locale, 'sections'], cb); //all
 };
 
 // ====================================== Listing Sections By Locale In A Category
 Sections.prototype.listByCategoryByLocale = function (locale, categoryID, cb) {
-  this.requestAll('GET', [locale, 'categories', categoryID, 'sections'], cb); //all
+  return this.requestAll('GET', [locale, 'categories', categoryID, 'sections'], cb); //all
 };
 
 // ====================================== Viewing Sections
@@ -65,13 +47,8 @@
 };
 
 // ====================================== Viewing Section by locale
-<<<<<<< HEAD
 Sections.prototype.showWithLocale = function(locale, sectionID, cb) {
   return this.request('GET', [locale, 'sections', sectionID], cb);
-=======
-Sections.prototype.showWithLocale = function (locale, sectionID, cb) {
-  this.request('GET', [locale, 'sections', sectionID], cb);
->>>>>>> cd1fcd5d
 };
 
 // ====================================== Creating Sections
@@ -96,18 +73,10 @@
 
 // ====================================== Updating Sections' Source Locale
 Sections.prototype.updateSourceLocale = function (sectionID, sourceLocale, cb) {
-<<<<<<< HEAD
   return this.request('PUT', ['sections', sectionID, 'source_locale'],sourceLocale, cb);
-=======
-  this.request('PUT', ['sections', sectionID, 'source_locale'], sourceLocale, cb);
->>>>>>> cd1fcd5d
 }
 
 // ====================================== Deleting Sections
 Sections.prototype.delete = function (sectionID, cb) {
-<<<<<<< HEAD
   return this.request('DELETE', ['sections', sectionID],  cb);
-=======
-  this.request('DELETE', ['sections', sectionID], cb);
->>>>>>> cd1fcd5d
 };