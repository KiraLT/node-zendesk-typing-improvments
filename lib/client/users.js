--- conflicted
+++ resolved
@@ -1,16 +1,16 @@
 //users.js: Client for the zendesk API.
 
 
-var util        = require('util'),
-    Client      = require('./client').Client;
+var util = require('util'),
+  Client = require('./client').Client;
 
 var Users = exports.Users = function (options) {
   this.jsonAPINames = ['users', 'user'];
   this.sideLoadMap = [
-    { field: 'id',              name: 'group',       dataset: 'groups',      all: true },
-    { field: 'id',              name: 'identity',   dataset: 'identities',  array: true,    dataKey: 'user_id' },
-    { field: 'custom_role_id',  name: 'role',         dataset: 'roles'},
-    { field: 'organization_id', name: 'organization', dataset: 'organizations'}
+    { field: 'id', name: 'group', dataset: 'groups', all: true },
+    { field: 'id', name: 'identity', dataset: 'identities', array: true, dataKey: 'user_id' },
+    { field: 'custom_role_id', name: 'role', dataset: 'roles' },
+    { field: 'organization_id', name: 'organization', dataset: 'organizations' }
   ];
   Client.call(this, options);
 };
@@ -18,41 +18,33 @@
 // Inherit from Client base object
 util.inherits(Users, Client);
 
-
 Users.prototype.auth = function (cb) {
   return this.request('GET', ['users', 'me'], cb);
 };
-
 
 Users.prototype.list = function (cb) {
   return this.requestAll('GET', ['users'], cb);
 };
 
-
 Users.prototype.listByGroup = function (id, cb) {
   return this.requestAll('GET', ['groups', id, 'users'], cb);
 };
-
 
 Users.prototype.listByOrganization = function (id, cb) {
   return this.requestAll('GET', ['organizations', id, 'users'], cb);
 };
 
-
 Users.prototype.show = function (id, cb) {
   return this.request('GET', ['users', id], cb);
 };
-
 
 Users.prototype.showMany = function (user_ids, cb) {
   return this.request('GET', ['users', 'show_many', '?ids=' + user_ids.toString()], cb);
 };
 
-
 Users.prototype.create = function (user, cb) {
   return this.request('POST', ['users'], user, cb);
 };
-
 
 Users.prototype.createMany = function (users, cb) {
   return this.request('POST', ['users', 'create_many'], users, cb);
@@ -61,7 +53,6 @@
 Users.prototype.createOrUpdate = function (user, cb) {
   return this.request('POST', ['users', 'create_or_update'], user, cb);
 };
-
 
 Users.prototype.createOrUpdateMany = function (users, cb) {
   return this.request('POST', ['users', 'create_or_update_many'], users, cb);
@@ -73,33 +64,33 @@
 
 Users.prototype.updateMany = function (/*Optional*/ids, users, cb) {
   var args = Array.prototype.slice.call(arguments);
-  if(args.length == 2){
+  if (args.length == 2) {
     cb = users;
     users = ids;
     return this.request('PUT', ['users', 'update_many'], users, cb);
-  } else if (!ids){
+  } else if (!ids) {
     return this.request('PUT', ['users', 'update_many'], users, cb);
-  } else if(typeof ids === 'string') {
+  } else if (typeof ids === 'string') {
     return this.request('PUT', ['users', 'update_many', '?ids=' + ids.toString()], users, cb);
-  } else if(typeof ids === 'object'){
-    if(Array.isArray(ids)) {
+  } else if (typeof ids === 'object') {
+    if (Array.isArray(ids)) {
       return this.request('PUT', ['users', 'update_many', '?ids=' + ids.join(',')], users, cb);
     }
-    else if(ids.hasOwnProperty('ids')){
+    else if (ids.hasOwnProperty('ids')) {
       return this.request('PUT', ['users', 'update_many', '?ids=' + ids.ids.toString()], users, cb);
     }
-    else if(ids.hasOwnProperty('external_ids')){
+    else if (ids.hasOwnProperty('external_ids')) {
       return this.request('PUT', ['users', 'update_many', '?external_ids=' + ids.external_ids.toString()], users, cb);
     }
   }
 };
 
 Users.prototype.suspend = function (id, cb) {
-  return this.request('PUT', ['users', id], {"user": {"suspended": true} }, cb);
+  return this.request('PUT', ['users', id], { "user": { "suspended": true } }, cb);
 };
 
 Users.prototype.unsuspend = function (id, cb) {
-  return this.request('PUT', ['users', id], {"user": {"suspended": false} }, cb);
+  return this.request('PUT', ['users', id], { "user": { "suspended": false } }, cb);
 };
 
 Users.prototype.delete = function (id, cb) {
@@ -115,31 +106,24 @@
 };
 
 Users.prototype.merge = function (id, targetId, cb) {
-  return this.request('PUT', ['users', id, 'merge'], {"user": {"id": targetId} }, cb);
+  return this.request('PUT', ['users', id, 'merge'], { "user": { "id": targetId } }, cb);
 };
 
 Users.prototype.password = function (userId, oldPassword, newPassword, cb) {
-  this.request('PUT', ['users', userId, 'password'], {"previous_password": oldPassword, "password": newPassword}, cb);
+  return this.request('PUT', ['users', userId, 'password'], { "previous_password": oldPassword, "password": newPassword }, cb);
 };
 
 //  ====================================== New Incremental Users Export with include
 Users.prototype.incrementalInclude = function (startTime, include, cb) {
-<<<<<<< HEAD
-  return this.request('GET', ['incremental', 'users', {start_time: startTime, include: include}],  cb);
-=======
-  this.requestAll('GET', ['incremental', 'users', {start_time: startTime, include: include}],  cb);
->>>>>>> cd1fcd5d
+  return this.requestAll('GET', ['incremental', 'users', { start_time: startTime, include: include }], cb);
 };
 
 //  ====================================== New Incremental Users Export
 Users.prototype.incremental = function (startTime, cb) {
-<<<<<<< HEAD
-  return this.request('GET', ['incremental', 'users', {start_time: startTime}],  cb);
-=======
-  this.requestAll('GET', ['incremental', 'users', {start_time: startTime}],  cb);
->>>>>>> cd1fcd5d
+  return this.requestAll('GET', ['incremental', 'users', { start_time: startTime }], cb);
 };
+
 //  ====================================== New Incremental Users Export Sample
 Users.prototype.incrementalSample = function (startTime, cb) {
-  return this.request('GET', ['incremental', 'users', 'sample', {start_time: startTime}],  cb);
+  return this.request('GET', ['incremental', 'users', 'sample', { start_time: startTime }], cb);
 };